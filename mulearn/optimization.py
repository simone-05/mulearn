"""Implementation of optimization procedures.

This module module contains the implementations of the optimization processes
behind fuzzy inference.

Once loaded, the module preliminarily verifies that some libraries are
installed (notably, Gurobi and TensorFlow), emitting a warning otherwise.
Note that at least one of these libraries is needed in order to solve the
optimization problems involved in the fuzzy inference process.

The module also checks the availability of tqdm, which is used in order to
graphically depict the progress of some learning processes using a progress
bar. However, this package is not strictly needed: if it is not installed,
the above mentioned progress bars will not be displayed.
"""

import numpy as np
import itertools as it
from collections.abc import Iterable
import logging

import copy

import mulearn.kernel as kernel

logger = logging.getLogger(__name__)

try:
    from gurobipy import LinExpr, GRB, Model, Env, QuadExpr, GurobiError

    gurobi_ok = True
except ModuleNotFoundError:
    logger.warning('gurobi not available')
    gurobi_ok = False

try:
    import os

    os.environ['TF_CPP_MIN_LOG_LEVEL'] = '3'
    logging.getLogger('tensorflow').setLevel(logging.FATAL)
    import tensorflow as tf

    tensorflow_ok = True
    from tensorflow.keras.optimizers import Adam

    logging.getLogger('tensorflow').setLevel(logging.ERROR)
except ModuleNotFoundError:
    logger.warning('tensorflow not available')
    tensorflow_ok = False

try:
    import tqdm

    tqdm_ok = True
except ModuleNotFoundError:
    logger.warning('tqdm not available')
    tqdm_ok = False



class Solver:
    """Abstract solver for optimization problems.

    The base class for solvers is :class:`Solver`: it exposes a method
    `solve` which delegates the numerical optimization process to an abstract
    method `solve_problem` and subsequently clips the results to the boundaries
    of the feasible region.
    """

    def solve_problem(self, *args):
        pass

    def solve(self, xs, mus, c, k):
        """Solve optimization phase.

        Build and solve the constrained optimization problem on the basis
        of the fuzzy learning procedure.

        :param xs: Objects in training set.
        :type xs: iterable
        :param mus: Membership values for the objects in `xs`.
        :type mus: iterable
        :param c: constant managing the trade-off in joint radius/error
          optimization.
        :type c: float
        :param k: Kernel function to be used.
        :type k: :class:`mulearn.kernel.Kernel`
        :raises: ValueError if c is non-positive or if xs and mus have
          different lengths.
        :returns: `list` -- optimal values for the independent variables
          of the problem."""
        if c <= 0:
            raise ValueError('c should be positive')
        
        mus = np.array(mus)
        chis = self.solve_problem(xs, mus, c, k)

        chis_opt = [np.clip(ch, l, u)
                    for ch, l, u in zip(chis, -c * (1 - mus), c * mus)] # noqa

        return chis_opt


class GurobiSolver(Solver):
    """Solver based on gurobi.

    Using this class requires that gurobi is installed and activated
    with a software key. The library is available at no cost for academic
    purposes (see
    https://www.gurobi.com/downloads/end-user-license-agreement-academic/).
    Alongside the library, also its interface to python should be installed,
    via the gurobipy package.
    """

    default_values = {"time_limit": 10 * 60,
                      "adjustment": 0,
                      "initial_values": None}

    def __init__(self, time_limit=default_values['time_limit'],
                 adjustment=default_values['adjustment'],
                 initial_values=default_values['initial_values']):
        """
        Build an object of type GurobiSolver.

        :param time_limit: Maximum time (in seconds) before stopping iterative
          optimization, defaults to 10*60.
        :type time_limit: int
        :param adjustment: Adjustment value to be used with non-PSD matrices,
          defaults to 0. Specifying `'auto'` instead than a numeric value
          will automatically trigger the optimal adjustment if needed.
        :type adjustment: float or `'auto'`
        :param initial_values: Initial values for variables of the optimization
          problem, defaults to None.
        :type initial_values: iterable of floats or None
        """
        self.time_limit = time_limit
        self.adjustment = adjustment
        self.initial_values = initial_values


    def solve_problem(self, xs, mus, c, k):
            """Optimize via gurobi.
    
            Build and solve the constrained optimization problem at the basis
            of the fuzzy learning procedure using the gurobi API.
    
            :param xs: objects in training set.
            :type xs: iterable
            :param mus: membership values for the objects in `xs`.
            :type mus: iterable
            :param c: constant managing the trade-off in joint radius/error
              optimization.
            :type c: float
            :param k: kernel computations to be used.
            :type k: iterable
            :raises: ValueError if optimization fails or if gurobi is not installed
            :returns: list -- optimal values for the independent variables of the
              problem.
            """

            if not gurobi_ok:
                raise ValueError('gurobi not available')
    
            m = len(xs)
    
            with Env(empty=True) as env:
                env.setParam('OutputFlag', 0)
                env.start()
                with Model('mulearn', env=env) as model:
                    model.setParam('OutputFlag', 0)
                    model.setParam('TimeLimit', self.time_limit)
                    #model.setParam('NonConvex', 2)

                    if c < np.inf:
                        model.addVars(m,
                                     name=[f'chi_{i}' for i in range(m)],
                                     lb=-c * (1 - mus), ub=c * mus,
                                     vtype=GRB.CONTINUOUS)
                    else:
                        model.addVars(name=[f'chi_{i}' for i in range(m)], vtype=GRB.CONTINUOUS)
    
                    model.update()
                    chis = np.array(model.getVars())

                    if self.initial_values is not None:
                        for c, i in zip(chis, self.initial_values):
                            c.start = i
                
                    obj = QuadExpr()

                    obj.add(chis.dot(k.dot(chis)))

                    obj.add(chis.dot(-1*np.diag(k)))
    
                    if self.adjustment and self.adjustment != 'auto':
                        obj.add(self.adjustment * chis.dot(chis))
    
                    model.setObjective(obj, GRB.MINIMIZE)
    
                    constEqual = LinExpr()
                    constEqual.add(sum(chis), 1.0)
    
                    model.addConstr(constEqual, GRB.EQUAL, 1)
    
                    try:
                        model.optimize()
                    except GurobiError as e:
                        print(e.message)
                        if self.adjustment == 'auto':
                            s = e.message
                            a = float(s[s.find(' of ') + 4:s.find(' would')])
                            logger.warning('non-diagonal Gram matrix, '
                                           f'retrying with adjustment {a}')

                            obj.add(a * chis.dot(chis))
                            model.setObjective(obj, GRB.MINIMIZE)
    
                            model.optimize()
                        else:
                            raise e
    
                    if model.Status != GRB.OPTIMAL:

                        if model.Status == GRB.ITERATION_LIMIT:
                            logger.warning('gurobi: optimization terminated because the total number of simplex \
                            iterations performed exceeded the value specified in the IterationLimitparameter, \
                            or because the total number of barrier iterations exceeded the value specified in the BarIterLimit parameter.')

                        elif model.Status == GRB.NODE_LIMIT:
                            logger.warning('gurobi: optimization terminated because the total number of \
                            branch-and-cut nodes explored exceeded the value specified in the NodeLimit parameter.')
                            
                        elif model.Status == GRB.TIME_LIMIT:
                            logger.warning('gurobi: optimization terminated because the time expended \
                            exceeded the value specified in the TimeLimit parameter.')
                            
                        elif model.Status == GRB.SUBOPTIMAL:
                            logger.warning('gurobi: optimization terminated with a sub-optimal solution!')

                        else:
                            raise ValueError(f'gurobi: optimal solution not found! ERROR CODE: {model.Status}')
                            
    
                    return [ch.x for ch in chis]

    
    def __repr__(self):
        args = []

        for a in self.default_values:
            if self.__getattribute__(a) != self.default_values[a]:
<<<<<<< HEAD
                obj_repr += f", {a}={self.__getattribute__(a)}"
        return obj_repr + ")"
=======
                args.append(f"{a}={self.__getattribute__(a)}")
        return f"{self.__class__.__name__}({', '.join(args)})"
>>>>>>> ec5a4d90




class TensorFlowSolver(Solver):
    """Solver based on TensorFlow.

    Using this class requires that TensorFlow 2.X is installed."""

    default_values = {"initial_values": "random",
                      "init_bound": 0.1,
                      "n_iter": 100,
                      "optimizer": Adam(learning_rate=1e-3)
                                   if tensorflow_ok else None,  # noqa
                      "tracker": tqdm.trange if tqdm_ok else range}

    def __init__(self,
                 initial_values=default_values["initial_values"],
                 init_bound=default_values["init_bound"],
                 n_iter=default_values["n_iter"],
                 optimizer=default_values["optimizer"],
                 tracker=default_values["tracker"]):
        """Build an object of type TensorFlowSolver.

        :param initial_values: values to be used for initializing the
          independent  variables, either randomly (if set to `'random'`)` or
          seting them to a given sequence of initial values (if set to an
          iterable of floats), defaults to `'random'`.
        :type initial_values: `str` or iterable of `float`
        :param init_bound: Absolute value of the extremes of the interval used
          for random initialization of independent variables, defaults to 0.1.
        :type init_bound: `float`
        :param n_iter: Number of iterations of the optimization process,
          defaults to 100.
        :type n_iter: `int`
        :param optimizer: Optimization algorithm to be used, defaults to Adam
          with learning rate=1e-4 if tensorflow is available, to None otherwise.
        :type optimizer: :class:`tf.keras.optimizers.Optimizer`
        :param tracker: Tool to graphically depict the optimization progress,
          defaults to `tqdm.trange` if tqdm is available, to `range` (i.e., no
          graphical tool) otherwise.
        :type tracker: `object`
        """

        self.init_bound = init_bound
        self.initial_values = initial_values
        self.n_iter = n_iter
        self.optimizer = optimizer
        self.tracker = tracker

    def solve_lagrange_relaxation(self, Q, q, A, b, C, d,
                  max_iter=10,
                  max_gap=10**-2,
                  alpha_0 = 10**-3,
                  window_width = 10,
                  verbose=False):
        """Solves the lagrangian relaxation for a constrained optimization
        problem and returns its result. The structure of the primal problem
        is the following
        
        min x.T Q x + q.T x
        subject to
        A x = b
        C x <= d
        
        where .T denotes the transposition operator. Optimization takes place
        in a iterated two-steps procedure: an outer process devoted to modifying
        the values of the lagrange multipliers, and an inner process working on
        the primal variables.
        
        The arguments are as follows, given n as the number of variables of
        the primal problem (i.e., the length of x)
        
        - Q: n x n matrix containing the quadratic coefficients of the cost
        function;
        - q: vector containing the n linear coefficients of the cost function
        - A: s x n matrix containing the coefficients of the = constraints
        - b: vector containing the s right members of the = constraints
        - C: t x n matrix containing the coefficients of the <= constraings
        - d: vector containing the t right members of the <= coefficients
        - max_iter: maximum number of iterations of the *outer* optimization
        procedure
        - max_gap: maximum gap between primal and dual objectives ensuring
        premature end of the *outer* optimization procedure
        - alpha_0: initial value of the learning rate in the *outer* optimization
        procedure
        - window_width: width of the moving window on the objective function for
        the *inner* optimization process
        - verbose: boolean flag triggering verbose output
        
        returns
        """

        #TODO add possibility to specify initial values

        x = tf.Variable(np.random.random(len(q)),
                        name='x',
                        trainable=True,
                        dtype=tf.float32)
        Q = tf.constant(np.array(Q), dtype='float32')
        q = tf.constant(np.array(q), dtype='float32')
        
        A = np.array(A)
        s = len(A)
        C = np.array(C)
        b = np.array(b)
        d = np.array(d)
        
        M = np.vstack([A, -A, C])
        m = np.hstack([b, -b, d])
        lambda_ = tf.constant(np.random.random(len(m)), dtype='float32')
        
        M = tf.constant(M, dtype='float32')
        m = tf.constant(m, dtype='float32')

        
        def original_objective():
            def obj():
                return tf.tensordot(tf.linalg.matvec(Q, x), x, axes=1) + \
                    tf.tensordot(q, x, axes=1)
            return obj

        def lagrangian_objective(lambda_):
            def obj():
                return tf.tensordot(tf.linalg.matvec(Q, x), x, axes=1) + \
                    tf.tensordot(q, x, axes=1) + \
                    tf.tensordot(lambda_, m - tf.linalg.matvec(M, x), axes=1)
            return obj

        obj_val = []
        lagr_val = []
        gap_val = []
        gap = max_gap + 1

        num_bad_iterations = 0
        prev_orig = np.inf

        i = 0
        
        while i < max_iter and (gap<0 or gap > max_gap):
            lagr_obj = lagrangian_objective(lambda_)
            orig_obj = original_objective()
            prev_lagr = 10*3
            curr_lagr = 0
            vals = []
            t = 0
            window_width = 30
            window = list(np.logspace(1, window_width, window_width))
            # this is to ensure a high value for the standard deviation
            # of the elements to which the window has been initialized 
            
            while (np.std(window)/abs(np.mean(window)) > 0.001 or t < 100) \
                and t < 1000:
                self.optimizer.minimize(lagr_obj, var_list=x)
                prev_lagr = curr_lagr
                curr_lagr = lagr_obj().numpy()
                vals.append(curr_lagr)
                t += 1
                window = window[1:]
                window.append(curr_lagr)
            
            curr_orig = orig_obj().numpy()
            if curr_orig < prev_orig:
                num_bad_iterations += 1

            prev_orig = curr_orig

            
            obj_val.append(curr_orig)
            lagr_val.append(curr_lagr)
            
            subgradient = (m - tf.linalg.matvec(M, x)).numpy()
            gap = tf.tensordot(lambda_[:2*s], m[:2*s] - \
                tf.linalg.matvec(M[:2*s], x), axes=1).numpy()
            gap_val.append(gap)
            
            if verbose and i%1 == 0:
                print(f'i={i}, dual={lagr_obj().numpy():.3f}, '
                    f'prim={orig_obj().numpy():.3f}, '
                    f'gap={gap:.6f}')
            
            alpha = alpha_0 / num_bad_iterations
            lambda_ = tf.maximum(0, lambda_ + alpha * subgradient)

            i += 1

        return obj_val, lagr_val, x, lambda_, gap_val

    def solve_problem(self, xs, mus, c, k):
        if not tensorflow_ok:
            raise ValueError('tensorflow not available')

        m = len(xs)

        if self.initial_values == 'random':
            alphas = [tf.Variable(ch, name=f'alpha_{i}',
                                  trainable=True, dtype=tf.float32)
                      for i, ch in enumerate(np.random.uniform( \
                                -self.init_bound, self.init_bound, m))]
            betas = [tf.Variable(ch, name=f'beta_{i}',
                                  trainable=True, dtype=tf.float32)
                      for i, ch in enumerate(np.random.uniform( \
                                -self.init_bound, self.init_bound, m))]

        elif isinstance(self.initial_values, Iterable):
            alphas = [tf.Variable(ch, name=f'alpha_{i}',
                                trainable=True, dtype=tf.float32)
                    for i, ch in enumerate(self.initial_values)]
            betas = [tf.Variable(ch, name=f'beta_{i}',
                                trainable=True, dtype=tf.float32)
                    for i, ch in enumerate(self.initial_values)]

        else:
            raise ValueError("`initial_values` should either be set to "
                             "'random' or to a list of initial values.")
        
        x = alphas + betas

        K11 = np.array([[-mu_i * mu_j for mu_j in mus] for mu_i in mus]) * k
        K00 = np.array([[-(1-mu_i) * (1 - mu_j) for mu_j in mus]
                         for mu_i in mus]) * k
        K01 = np.array([[2 * mu_i * (1-mu_j) for mu_j in mus]
                         for mu_i in mus]) * k
        Z = np.zeros((m, m))

        Q = -np.vstack((np.hstack((K11, K01)), np.hstack((Z, K00))))
        q = -np.hstack((np.diag(k) * mus, np.diag(k) * (1 - mus)))

        A = np.array([np.hstack((mus, 1-mus))])
        b = np.array([1])

        C = np.vstack((np.hstack((np.identity(m), np.zeros((m, m)))),
                       np.hstack((np.zeros((m, m)), -np.identity(m)))))
        d = np.hstack((np.zeros(m), - c * np.ones(m)))

        x = np.random.random(2*m)
        assert(Q.shape == (2*m, 2*m))
        assert(len(q) == 2*m)
        assert(type(x @ (Q @ x) + q @ x) is np.float64)

        assert(A.shape == (1, 2*m))
        assert(len(b) == 1)
        assert(type(A@x - b) == np.ndarray)
        assert(len(A@x - b) == 1)

        assert(C.shape == (2*m, 2*m))
        assert(len(d) == 2*m)
        assert(type(C @ x - d) == np.ndarray)
        assert(len(C @ x - d) == 2*m)

        _, _, x, _, _ = self.solve_lagrange_relaxation(Q, q, A, b, C, d, verbose=True)

        alphas = np.array(x[:m])
        betas = np.array(x[m:])

        return alphas * np.array(mus) - betas * (1 - np.array(mus))


    def __repr__(self):
        obj_repr = f"TensorFlowSolver("

        for a in ("initial_values", "init_bound", "n_iter",
                  "optimizer", "tracker"):
            if self.__getattribute__(a) != self.default_values[a]:
                obj_repr += f", {a}={self.default_values[a]}"
        return obj_repr + ")"



<|MERGE_RESOLUTION|>--- conflicted
+++ resolved
@@ -249,13 +249,8 @@
 
         for a in self.default_values:
             if self.__getattribute__(a) != self.default_values[a]:
-<<<<<<< HEAD
-                obj_repr += f", {a}={self.__getattribute__(a)}"
-        return obj_repr + ")"
-=======
                 args.append(f"{a}={self.__getattribute__(a)}")
         return f"{self.__class__.__name__}({', '.join(args)})"
->>>>>>> ec5a4d90
 
 
 
